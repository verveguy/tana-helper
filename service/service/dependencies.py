--- conflicted
+++ resolved
@@ -22,91 +22,12 @@
 
 app_name = "TanaHelper"
 
-<<<<<<< HEAD
-tana_settings_dir = os.path.join(Path.home(), '.tana_helper')
-
-# TODO: figure out how to make settings more modular, based on endpoints configured
-class Settings(BaseSettings):
-  """
-  Settings for Tana Helper
-  """
-  # Read from .env for development/debug only
-  # otherwise, see below for get_settings() function
-  model_config = SettingsConfigDict( title="Settings", env_file='.env', env_file_encoding='utf-8')
-
-  openai_api_key: Annotated[str, Field(title="OpenAI API Key", 
-    description="API Key for OpenAI. You can also pass this as the header x-openai-api-key on each request.")] \
-      = "OPENAI_API_KEY NOT SET"
-  
-  tana_api_token: Annotated[str, Field(title="Tana API Token", 
-    description="API Token for Tana access. You can also pass this as the header x-tana-api-token on each request.")] \
-      = "TANA_API_TOKEN NOT SET"
-  
-  webhook_template_path: Annotated[str, Field(title="Webhook Template Path", 
-      description="Path to store webhook templates")] \
-        = os.path.join(tana_settings_dir, 'webhooks')
-  
-  temp_files: Annotated[str, Field(title="Temporary Files Path", 
-    description="Path to store temporary files")] \
-      = os.path.join(tana_settings_dir, 'tmp')
-  
-  export_path: Annotated[str, Field(title="Export Path", 
-    description="Path to store exported files")] \
-      = os.path.join(tana_settings_dir, 'export')
-  
-  tana_environment: Annotated[str, Field(title="Tana Pinecone Environment",
-    description="Pinecone environment for Tana vector storage")] \
-      = "us-west4-gcp-free" 
-  
-  tana_namespace: Annotated[str, Field(title="Tana VectorDB Namespace", 
-    description="VectorDB namespace for Tana vector storage")] \
-      = "tana-namespace" 
-  
-  tana_index: Annotated[str, Field(title="Tana VectorDB Index", 
-    description="VectorDB index for Tana vector storage")] \
-      = "tana-helper"
-                          
-=======
->>>>>>> 4580c345
   # production: Annotated[bool, Field(title="Production", 
   #   description="Whether we are running in production mode")] \
   #     = False
   
   # templates:object = None
 
-<<<<<<< HEAD
-# create global settings 
-# TODO: make settings per-request context, not gobal
-global settings
-
-settings_path = os.path.join(tana_settings_dir, 'settings.json')
-
-def get_settings():
-  global settings
-  try:
-    with open(settings_path, 'r') as f:
-      settings_dict = json.load(f)
-      settings = Settings.model_validate(settings_dict)
-  except Exception:
-    # any exception, reset to defaults
-    settings = Settings()
-  return settings
-
-def set_settings(new_settings:Settings):
-  global settings
-  settings = new_settings
-  # write new settings to .env file
-  if not os.path.exists(tana_settings_dir):
-      os.makedirs(tana_settings_dir, exist_ok=True)
-  with open(settings_path, 'w') as f:
-    f.write(settings.model_dump_json())
-  return settings
-
-# read from file to start with
-settings = get_settings()
-
-=======
->>>>>>> 4580c345
 
 # Types for our APIs to use
 
