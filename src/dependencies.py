--- conflicted
+++ resolved
@@ -15,13 +15,8 @@
     tana_api_token: str = "TANA API TOKEN NOT SET"
     production: bool = False
     logger_file: str = 'tana-handler.log'
-<<<<<<< HEAD
-    template_path: str = '/tmp/tana-helper'
-
-=======
     template_path: str = '/tmp/tana_helper/webhooks'
     temp_files: str = '/tmp/tana_helper/tmp'
->>>>>>> 2cc5b1be
     class Config:
         env_file = ".env"
 
@@ -117,17 +112,11 @@
         logger.info('Code block' + self.name + ' took: ' + str(self.took) + ' ms')
 
 
-<<<<<<< HEAD
-
-# RETHINK THIS
-
-=======
 # tana to JSON conversion. Takes Tana API payload in "native" format
 # and turns into logically equivalent JSON object tree.
 # Child nodes are represented as 'children': [child, child, child]
 
 # Strategy: 
->>>>>>> 2cc5b1be
 # Build an initial tree of nodes using 'children' arrays, marking those that are fields vs. those that are plain
 # then, walk the tree again, hoisting up any children of field nodes to be the value of the node 
 # instead of being 'children'
@@ -144,24 +133,15 @@
   current = top
   stack.append(top)
   current_level = 1
-<<<<<<< HEAD
-=======
   in_code_block = False
   code_block = ""
 
->>>>>>> 2cc5b1be
   for line in tana_format.split('\n'):
     
     line = line.rstrip()
     if line == '' or line == '-':
       continue
 
-<<<<<<< HEAD
-    # count leading spaces
-    leader = line.split('-')[0]
-    level = int(len(leader) / 2) + 1
-    print(f'level: {level} line: {line}')
-=======
     # for now, we skip code blocks. Sorry!
     if in_code_block:
       code_block += line +'\n'
@@ -180,7 +160,6 @@
     # count leading spaces
     leader = line.split('-')[0]
     level = int(len(leader) / 2) + 1
->>>>>>> 2cc5b1be
 
     line = line.lstrip(' -')
 
