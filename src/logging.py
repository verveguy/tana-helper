import fastapi
import asyncio
<<<<<<< HEAD
=======
import anyio
>>>>>>> 2cc5b1be
import starlette
import h11
import logging
import sys
import uvicorn
from functools import lru_cache
from pathlib import Path
from pydantic import BaseModel
from .dependencies import settings
from typing import Optional

# BASED ON https://www.pythonbynight.com/blog/sharpen-your-code

class LoggerConfig(BaseModel):
    handlers: list
    format: str
    date_format: Optional[str] = None
    logger_file: Optional[Path] = None
    # level: int = logging.DEBUG  # change this for DEBUG
    level: int = logging.INFO # change this for DEBUG


LOGGER_FILE = Path(settings.logger_file)  # where log is stored
DATE_FORMAT = "%d %b %Y | %H:%M:%S"
LOGGER_FORMAT = "%(asctime)s | %(message)s"

@lru_cache
def get_logger_config():
    """Installs RichHandler (Rich library) if not in production
    environment, or use the production log configuration.
    """

    if not settings.production:
        from rich.logging import RichHandler
        output_file_handler = logging.FileHandler(LOGGER_FILE)
        handler_format = logging.Formatter(
            LOGGER_FORMAT, datefmt=DATE_FORMAT)
        output_file_handler.setFormatter(handler_format)

        return LoggerConfig(
            handlers=[
                RichHandler(
                    rich_tracebacks=True,
                    tracebacks_show_locals=True,
                    show_time=False,
<<<<<<< HEAD
                    tracebacks_suppress=[fastapi, uvicorn, asyncio, starlette, h11]
=======
                    tracebacks_suppress=[fastapi, uvicorn, asyncio, anyio, starlette, h11]
>>>>>>> 2cc5b1be
                ),
                output_file_handler
            ],
            format=LOGGER_FORMAT, # changed from None
            date_format=DATE_FORMAT,
            logger_file=LOGGER_FILE,
        )

    output_file_handler = logging.FileHandler(LOGGER_FILE)
    handler_format = logging.Formatter(
        LOGGER_FORMAT, datefmt=DATE_FORMAT)
    output_file_handler.setFormatter(handler_format)

    # Stdout
    stdout_handler = logging.StreamHandler(sys.stdout)
    stdout_handler.setFormatter(handler_format)

    return LoggerConfig(
        handlers=[output_file_handler, stdout_handler],
        format="%(levelname)s: %(asctime)s \t%(message)s",
        date_format="%d-%b-%y %H:%M:%S",
        logger_file=LOGGER_FILE,
    )

def setup_rich_logger():
    """Cycles through uvicorn root loggers to
    remove handler, then runs `get_logger_config()`
    to populate the `LoggerConfig` class with Rich
    logger parameters.
    """

    # Remove all handlers from root logger
    # and proprogate to root logger.
    for name in logging.root.manager.loggerDict.keys():
        logging.getLogger(name).handlers = []
        logging.getLogger(name).propagate = True

    logger_config = get_logger_config()  # get Rich logging config

    logging.basicConfig(
        level=logger_config.level,
        format=logger_config.format,
        datefmt=logger_config.date_format,
        handlers=logger_config.handlers,
    )<|MERGE_RESOLUTION|>--- conflicted
+++ resolved
@@ -1,9 +1,6 @@
 import fastapi
 import asyncio
-<<<<<<< HEAD
-=======
 import anyio
->>>>>>> 2cc5b1be
 import starlette
 import h11
 import logging
@@ -49,11 +46,7 @@
                     rich_tracebacks=True,
                     tracebacks_show_locals=True,
                     show_time=False,
-<<<<<<< HEAD
-                    tracebacks_suppress=[fastapi, uvicorn, asyncio, starlette, h11]
-=======
                     tracebacks_suppress=[fastapi, uvicorn, asyncio, anyio, starlette, h11]
->>>>>>> 2cc5b1be
                 ),
                 output_file_handler
             ],
