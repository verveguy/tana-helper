--- conflicted
+++ resolved
@@ -5,11 +5,7 @@
 from fastapi.responses import FileResponse
 from logging import getLogger
 # note pinecone is not included - problems with PyInstaller and google API depedencies...
-<<<<<<< HEAD
 from service.endpoints import calendar, chroma, weaviate, inlinerefs, exec_code, webhooks, jsonify, graph_view, class_diagram, configure, proxy, topics
-=======
-from service.endpoints import calendar, chroma, weaviate, mistral, inlinerefs, exec_code, webhooks, jsonify, graph_view, class_diagram, configure, proxy, topics
->>>>>>> fc0d5c21
 from service.logconfig import setup_rich_logger
 from snowflake import SnowflakeGenerator
 import time
